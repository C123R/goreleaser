--- conflicted
+++ resolved
@@ -107,15 +107,11 @@
 		log.Warn("skipped because release is marked as draft")
 		return nil
 	}
-<<<<<<< HEAD
 	if ctx.Config.Archive.Format == "binary" {
 		log.Info("skipped because archive format is binary")
 		return nil
 	}
-	path := filepath.Join(ctx.Config.Brew.Folder, ctx.Config.Build.Binary+".rb")
-=======
 	var path = filepath.Join(ctx.Config.Brew.Folder, ctx.Config.ProjectName+".rb")
->>>>>>> 6db500f0
 	log.WithField("formula", path).
 		WithField("repo", ctx.Config.Brew.GitHub.String()).
 		Info("pushing")
